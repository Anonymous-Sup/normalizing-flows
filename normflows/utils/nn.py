--- conflicted
+++ resolved
@@ -27,20 +27,13 @@
     """
     ActNorm layer with just one forward pass
     """
-
-<<<<<<< HEAD
     def __init__(self, shape):
-        """
-        Constructor
-        :param shape: Same as shape in flows.ActNorm
-=======
-    def __init__(self, shape, logscale_factor=None):
         """Constructor
 
         Args:
           shape: Same as shape in flows.ActNorm
           logscale_factor: Same as shape in flows.ActNorm
->>>>>>> 615ea7d1
+
         """
         super().__init__()
         self.actNorm = flows.ActNorm(shape)
